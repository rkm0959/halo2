//! Contains utilities for performing arithmetic over univariate polynomials in
//! various forms, including computing commitments to them and provably opening
//! the committed polynomials at arbitrary points.

use crate::arithmetic::parallelize;
use crate::helpers::SerdePrimeField;
use crate::plonk::Assigned;

use ff::PrimeField;
use group::ff::{BatchInvert, Field};
use halo2curves::FieldExt;
use std::fmt::Debug;
use std::io;
use std::marker::PhantomData;
use std::ops::{Add, Deref, DerefMut, Index, IndexMut, Mul, RangeFrom, RangeFull, Sub};

/// Generic commitment scheme structures
pub mod commitment;
mod domain;
mod query;
mod strategy;

/// Inner product argument commitment scheme
pub mod ipa;

/// KZG commitment scheme
pub mod kzg;

#[cfg(test)]
mod multiopen_test;

pub use domain::*;
pub use query::{ProverQuery, VerifierQuery};
pub use strategy::{Guard, VerificationStrategy};

/// This is an error that could occur during proving or circuit synthesis.
// TODO: these errors need to be cleaned up
#[derive(Debug)]
pub enum Error {
    /// OpeningProof is not well-formed
    OpeningError,
    /// Caller needs to re-sample a point
    SamplingError,
}

/// The basis over which a polynomial is described.
pub trait Basis: Copy + Debug + Send + Sync {}

/// The polynomial is defined as coefficients
#[derive(Clone, Copy, Debug)]
pub struct Coeff;
impl Basis for Coeff {}

/// The polynomial is defined as coefficients of Lagrange basis polynomials
#[derive(Clone, Copy, Debug)]
pub struct LagrangeCoeff;
impl Basis for LagrangeCoeff {}

/// The polynomial is defined as coefficients of Lagrange basis polynomials in
/// an extended size domain which supports multiplication
#[derive(Clone, Copy, Debug)]
pub struct ExtendedLagrangeCoeff;
impl Basis for ExtendedLagrangeCoeff {}

/// Represents a univariate polynomial defined over a field and a particular
/// basis.
#[derive(Clone, Debug)]
pub struct Polynomial<F, B> {
    values: Vec<F>,
    _marker: PhantomData<B>,
}

impl<F, B> Index<usize> for Polynomial<F, B> {
    type Output = F;

    fn index(&self, index: usize) -> &F {
        self.values.index(index)
    }
}

impl<F, B> IndexMut<usize> for Polynomial<F, B> {
    fn index_mut(&mut self, index: usize) -> &mut F {
        self.values.index_mut(index)
    }
}

impl<F, B> Index<RangeFrom<usize>> for Polynomial<F, B> {
    type Output = [F];

    fn index(&self, index: RangeFrom<usize>) -> &[F] {
        self.values.index(index)
    }
}

impl<F, B> IndexMut<RangeFrom<usize>> for Polynomial<F, B> {
    fn index_mut(&mut self, index: RangeFrom<usize>) -> &mut [F] {
        self.values.index_mut(index)
    }
}

impl<F, B> Index<RangeFull> for Polynomial<F, B> {
    type Output = [F];

    fn index(&self, index: RangeFull) -> &[F] {
        self.values.index(index)
    }
}

impl<F, B> IndexMut<RangeFull> for Polynomial<F, B> {
    fn index_mut(&mut self, index: RangeFull) -> &mut [F] {
        self.values.index_mut(index)
    }
}

impl<F, B> Deref for Polynomial<F, B> {
    type Target = [F];

    fn deref(&self) -> &[F] {
        &self.values[..]
    }
}

impl<F, B> DerefMut for Polynomial<F, B> {
    fn deref_mut(&mut self) -> &mut [F] {
        &mut self.values[..]
    }
}

impl<F, B> Polynomial<F, B> {
    /// Iterate over the values, which are either in coefficient or evaluation
    /// form depending on the basis `B`.
    pub fn iter(&self) -> impl Iterator<Item = &F> {
        self.values.iter()
    }

    /// Iterate over the values mutably, which are either in coefficient or
    /// evaluation form depending on the basis `B`.
    pub fn iter_mut(&mut self) -> impl Iterator<Item = &mut F> {
        self.values.iter_mut()
    }

    /// Gets the size of this polynomial in terms of the number of
    /// coefficients used to describe it.
    pub fn num_coeffs(&self) -> usize {
        self.values.len()
    }
}

<<<<<<< HEAD
impl<F: PrimeField, B> Polynomial<F, B> {
    /// Reads polynomial from buffer using `SerdePrimeField::read`.  
    pub(crate) fn read<R: io::Read>(reader: &mut R) -> io::Result<Self> {
        let mut poly_len_be_bytes = [0u8; 4];
        reader.read_exact(&mut poly_len_be_bytes)?;
        let poly_len = u32::from_be_bytes(poly_len_be_bytes);
=======
impl<F: SerdePrimeField, B> Polynomial<F, B> {
    /// Reads polynomial from buffer using `SerdePrimeField::read`.  
    pub(crate) fn read<R: io::Read>(reader: &mut R) -> io::Result<Self> {
        let mut poly_len = [0u8; 4];
        reader.read_exact(&mut poly_len)?;
        let poly_len = u32::from_be_bytes(poly_len);
>>>>>>> db67f117

        (0..poly_len)
            .map(|_| F::read(reader))
            .collect::<io::Result<Vec<_>>>()
            .map(|values| Self {
                values,
                _marker: PhantomData,
            })
    }

    /// Writes polynomial to buffer using `SerdePrimeField::write`.  
    pub(crate) fn write<W: io::Write>(&self, writer: &mut W) -> io::Result<()> {
        writer.write_all(&(self.values.len() as u32).to_be_bytes())?;
        for value in self.values.iter() {
            value.write(writer)?;
        }
        Ok(())
    }
}

pub(crate) fn batch_invert_assigned<F: FieldExt>(
    assigned: Vec<Polynomial<Assigned<F>, LagrangeCoeff>>,
) -> Vec<Polynomial<F, LagrangeCoeff>> {
    let mut assigned_denominators: Vec<_> = assigned
        .iter()
        .map(|f| {
            f.iter()
                .map(|value| value.denominator())
                .collect::<Vec<_>>()
        })
        .collect();

    assigned_denominators
        .iter_mut()
        .flat_map(|f| {
            f.iter_mut()
                // If the denominator is trivial, we can skip it, reducing the
                // size of the batch inversion.
                .filter_map(|d| d.as_mut())
        })
        .batch_invert();

    assigned
        .iter()
        .zip(assigned_denominators.into_iter())
        .map(|(poly, inv_denoms)| {
            poly.invert(inv_denoms.into_iter().map(|d| d.unwrap_or_else(F::one)))
        })
        .collect()
}

impl<F: Field> Polynomial<Assigned<F>, LagrangeCoeff> {
    pub(crate) fn invert(
        &self,
        inv_denoms: impl Iterator<Item = F> + ExactSizeIterator,
    ) -> Polynomial<F, LagrangeCoeff> {
        assert_eq!(inv_denoms.len(), self.values.len());
        Polynomial {
            values: self
                .values
                .iter()
                .zip(inv_denoms.into_iter())
                .map(|(a, inv_den)| a.numerator() * inv_den)
                .collect(),
            _marker: self._marker,
        }
    }
}

impl<'a, F: Field, B: Basis> Add<&'a Polynomial<F, B>> for Polynomial<F, B> {
    type Output = Polynomial<F, B>;

    fn add(mut self, rhs: &'a Polynomial<F, B>) -> Polynomial<F, B> {
        parallelize(&mut self.values, |lhs, start| {
            for (lhs, rhs) in lhs.iter_mut().zip(rhs.values[start..].iter()) {
                *lhs += *rhs;
            }
        });

        self
    }
}

impl<'a, F: Field, B: Basis> Sub<&'a Polynomial<F, B>> for Polynomial<F, B> {
    type Output = Polynomial<F, B>;

    fn sub(mut self, rhs: &'a Polynomial<F, B>) -> Polynomial<F, B> {
        parallelize(&mut self.values, |lhs, start| {
            for (lhs, rhs) in lhs.iter_mut().zip(rhs.values[start..].iter()) {
                *lhs -= *rhs;
            }
        });

        self
    }
}

impl<F: Field> Polynomial<F, LagrangeCoeff> {
    /// Rotates the values in a Lagrange basis polynomial by `Rotation`
    pub fn rotate(&self, rotation: Rotation) -> Polynomial<F, LagrangeCoeff> {
        let mut values = self.values.clone();
        if rotation.0 < 0 {
            values.rotate_right((-rotation.0) as usize);
        } else {
            values.rotate_left(rotation.0 as usize);
        }
        Polynomial {
            values,
            _marker: PhantomData,
        }
    }
}

impl<F: Field, B: Basis> Mul<F> for Polynomial<F, B> {
    type Output = Polynomial<F, B>;

    fn mul(mut self, rhs: F) -> Polynomial<F, B> {
        if rhs == F::zero() {
            return Polynomial {
                values: vec![F::zero(); self.len()],
                _marker: PhantomData,
            };
        }
        if rhs == F::one() {
            return self;
        }

        parallelize(&mut self.values, |lhs, _| {
            for lhs in lhs.iter_mut() {
                *lhs *= rhs;
            }
        });

        self
    }
}

impl<'a, F: Field, B: Basis> Sub<F> for &'a Polynomial<F, B> {
    type Output = Polynomial<F, B>;

    fn sub(self, rhs: F) -> Polynomial<F, B> {
        let mut res = self.clone();
        res.values[0] -= rhs;
        res
    }
}

/// Describes the relative rotation of a vector. Negative numbers represent
/// reverse (leftmost) rotations and positive numbers represent forward (rightmost)
/// rotations. Zero represents no rotation.
#[derive(Copy, Clone, Debug, PartialEq)]
pub struct Rotation(pub i32);

impl Rotation {
    /// The current location in the evaluation domain
    pub fn cur() -> Rotation {
        Rotation(0)
    }

    /// The previous location in the evaluation domain
    pub fn prev() -> Rotation {
        Rotation(-1)
    }

    /// The next location in the evaluation domain
    pub fn next() -> Rotation {
        Rotation(1)
    }
}<|MERGE_RESOLUTION|>--- conflicted
+++ resolved
@@ -146,21 +146,12 @@
     }
 }
 
-<<<<<<< HEAD
-impl<F: PrimeField, B> Polynomial<F, B> {
-    /// Reads polynomial from buffer using `SerdePrimeField::read`.  
-    pub(crate) fn read<R: io::Read>(reader: &mut R) -> io::Result<Self> {
-        let mut poly_len_be_bytes = [0u8; 4];
-        reader.read_exact(&mut poly_len_be_bytes)?;
-        let poly_len = u32::from_be_bytes(poly_len_be_bytes);
-=======
 impl<F: SerdePrimeField, B> Polynomial<F, B> {
     /// Reads polynomial from buffer using `SerdePrimeField::read`.  
     pub(crate) fn read<R: io::Read>(reader: &mut R) -> io::Result<Self> {
         let mut poly_len = [0u8; 4];
         reader.read_exact(&mut poly_len)?;
         let poly_len = u32::from_be_bytes(poly_len);
->>>>>>> db67f117
 
         (0..poly_len)
             .map(|_| F::read(reader))
