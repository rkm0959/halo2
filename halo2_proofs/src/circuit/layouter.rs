--- conflicted
+++ resolved
@@ -6,15 +6,10 @@
 
 use ff::Field;
 
-<<<<<<< HEAD
 use super::{AssignedCell, Cell, RegionIndex, Value};
-use crate::plonk::{Advice, Any, Assigned, Column, Error, Fixed, Instance, Selector, TableColumn};
-=======
-use super::{Cell, RegionIndex, Value};
 use crate::plonk::{
     Advice, Any, Assigned, Challenge, Column, Error, Fixed, Instance, Selector, TableColumn,
 };
->>>>>>> bd2d87fc
 
 /// Helper trait for implementing a custom [`Layouter`].
 ///
@@ -108,10 +103,7 @@
     /// Constraint two cells to have the same value.
     ///
     /// Returns an error if either of the cells is not within the given permutation.
-<<<<<<< HEAD
     fn constrain_equal(&mut self, left: &Cell, right: &Cell);
-=======
-    fn constrain_equal(&mut self, left: Cell, right: Cell) -> Result<(), Error>;
 
     /// Queries the value of the given challenge.
     ///
@@ -120,8 +112,7 @@
 
     /// Commit advice columns in current phase and squeeze challenges.
     /// This can be called DURING synthesize.
-    fn next_phase(&mut self) -> Result<(), Error>;
->>>>>>> bd2d87fc
+    fn next_phase(&mut self);
 }
 
 /// Helper trait for implementing a custom [`Layouter`].
@@ -307,10 +298,6 @@
         // Equality constraints don't affect the region shape.
         Ok(())
     }
-<<<<<<< HEAD
-}
-*/
-=======
 
     fn get_challenge(&self, _: Challenge) -> Value<F> {
         Value::unknown()
@@ -321,4 +308,4 @@
         Ok(())
     }
 }
->>>>>>> bd2d87fc
+*/